--- conflicted
+++ resolved
@@ -70,15 +70,10 @@
 					return input;
 				}
 
-<<<<<<< HEAD
-				const consumer = new SourceMapConsumer(raw_sourcemap);
-				const pos = (consumer as any).originalPositionFor({ // TODO investigate need for `as any`
-=======
 				// TODO: according to typings, this code cannot work;
 				// the constructor returns a promise that needs to be awaited
 				const consumer = new (SourceMapConsumer as any)(raw_sourcemap);
 				const pos = consumer.originalPositionFor({
->>>>>>> e4d6c1e3
 					line: Number(line),
 					column: Number(column),
 					bias: SourceMapConsumer.LEAST_UPPER_BOUND
